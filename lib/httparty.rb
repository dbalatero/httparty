$:.unshift(File.dirname(__FILE__))

require 'net/http'
require 'net/https'
require 'httparty/module_inheritable_attributes'
require 'rubygems'
gem 'crack'
require 'crack'

<<<<<<< HEAD
gem 'multipart-post'
require 'net/http/post/multipart'
=======
require 'httparty/cookie_hash'
>>>>>>> b0cf1e94

module HTTParty
  
  AllowedFormats = {
    'text/xml'               => :xml,
    'application/xml'        => :xml,
    'application/json'       => :json,
    'text/json'              => :json,
    'application/javascript' => :json,
    'text/javascript'        => :json,
    'text/html'              => :html,
    'application/x-yaml'     => :yaml,
    'text/yaml'              => :yaml,
    'text/plain'             => :plain
  } unless defined?(AllowedFormats)
  
  def self.included(base)
    base.extend ClassMethods
    base.send :include, HTTParty::ModuleInheritableAttributes
    base.send(:mattr_inheritable, :default_options)
    base.send(:mattr_inheritable, :default_cookies)
    base.instance_variable_set("@default_options", {})
    base.instance_variable_set("@default_cookies", CookieHash.new)
  end
  
  module ClassMethods
    # Allows setting http proxy information to be used
    #
    #   class Foo
    #     include HTTParty
    #     http_proxy 'http://foo.com', 80
    #   end
    def http_proxy(addr=nil, port = nil)
      default_options[:http_proxyaddr] = addr
      default_options[:http_proxyport] = port
    end
    
    # Allows setting a base uri to be used for each request.
    # Will normalize uri to include http, etc.
    #
    #   class Foo
    #     include HTTParty
    #     base_uri 'twitter.com'
    #   end
    def base_uri(uri=nil)
      return default_options[:base_uri] unless uri
      default_options[:base_uri] = HTTParty.normalize_base_uri(uri)
    end
    
    # Allows setting basic authentication username and password.
    #
    #   class Foo
    #     include HTTParty
    #     basic_auth 'username', 'password'
    #   end
    def basic_auth(u, p)
      default_options[:basic_auth] = {:username => u, :password => p}
    end
    
    # Allows setting default parameters to be appended to each request.
    # Great for api keys and such.
    #
    #   class Foo
    #     include HTTParty
    #     default_params :api_key => 'secret', :another => 'foo'
    #   end
    def default_params(h={})
      raise ArgumentError, 'Default params must be a hash' unless h.is_a?(Hash)
      default_options[:default_params] ||= {}
      default_options[:default_params].merge!(h)
    end
    
    # Allows setting a base uri to be used for each request.
    #
    #   class Foo
    #     include HTTParty
    #     headers 'Accept' => 'text/html'
    #   end
    def headers(h={})
      raise ArgumentError, 'Headers must be a hash' unless h.is_a?(Hash)
      default_options[:headers] ||= {}
      default_options[:headers].merge!(h)
    end

    def cookies(h={})
      raise ArgumentError, 'Cookies must be a hash' unless h.is_a?(Hash)
      default_cookies.add_cookies(h)
    end
    
    # Allows setting the format with which to parse.
    # Must be one of the allowed formats ie: json, xml
    #
    #   class Foo
    #     include HTTParty
    #     format :json
    #   end
    def format(f)
      raise UnsupportedFormat, "Must be one of: #{AllowedFormats.values.map { |v| v.to_s }.uniq.sort.join(', ')}" unless AllowedFormats.value?(f)
      default_options[:format] = f
    end
    
    # Allows making a get request to a url.
    #
    #   class Foo
    #     include HTTParty
    #   end
    #   
    #   # Simple get with full url
    #   Foo.get('http://foo.com/resource.json')
    #   
    #   # Simple get with full url and query parameters
    #   # ie: http://foo.com/resource.json?limit=10
    #   Foo.get('http://foo.com/resource.json', :query => {:limit => 10})
    def get(path, options={})
      perform_request Net::HTTP::Get, path, options
    end
    
    # Allows making a post request to a url.
    #
    #   class Foo
    #     include HTTParty
    #   end
    #   
    #   # Simple post with full url and setting the body
    #   Foo.post('http://foo.com/resources', :body => {:bar => 'baz'})
    #
    #   # Simple post with full url using :query option, 
    #   # which gets set as form data on the request.
    #   Foo.post('http://foo.com/resources', :query => {:bar => 'baz'})
    #
    #   # Posting a few files as multipart:
    #   Foo.post('http://foo.com/resources',
    #            :multipart => {
    #              'file' => {
    #                :path => '/tmp/foo.txt',
    #                :type => 'text/plain'
    #              },
    #              'file2' => {
    #                :path => '/tmp/foo2.txt',
    #                :type => 'text/plain'
    #              }
    #            }
    #          )
    def post(path, options={})
      klass = options[:multipart] ? Net::HTTP::Post::Multipart :
          Net::HTTP::Post
      perform_request klass, path, options
    end

    def put(path, options={})
      perform_request Net::HTTP::Put, path, options
    end

    def delete(path, options={})
      perform_request Net::HTTP::Delete, path, options
    end
    
    def default_options #:nodoc:
      @default_options
    end

    private
      def perform_request(http_method, path, options) #:nodoc:
        process_cookies(options)
        Request.new(http_method, path, default_options.dup.merge(options)).perform
      end

      def process_cookies(options) #:nodoc:
        return unless options[:cookies] || default_cookies
        options[:headers] ||= {}
        options[:headers]["cookie"] = cookies.merge(options[:cookies] || {}).to_cookie_string

        options.delete(:cookies)
      end
  end

  def self.normalize_base_uri(url) #:nodoc:
    normalized_url = url.dup
    use_ssl = (normalized_url =~ /^https/) || normalized_url.include?(':443')
    ends_with_slash = normalized_url =~ /\/$/
    
    normalized_url.chop! if ends_with_slash
    normalized_url.gsub!(/^https?:\/\//i, '')
    
    "http#{'s' if use_ssl}://#{normalized_url}"
  end
  
  class Basement #:nodoc:
    include HTTParty
  end
  
  def self.get(*args)
    Basement.get(*args)
  end
  
  def self.post(*args)
    Basement.post(*args)
  end

  def self.put(*args)
    Basement.put(*args)
  end

  def self.delete(*args)
    Basement.delete(*args)
  end
end

require 'httparty/core_extensions'
require 'httparty/exceptions'
require 'httparty/request'
require 'httparty/response'<|MERGE_RESOLUTION|>--- conflicted
+++ resolved
@@ -7,12 +7,10 @@
 gem 'crack'
 require 'crack'
 
-<<<<<<< HEAD
 gem 'multipart-post'
 require 'net/http/post/multipart'
-=======
+
 require 'httparty/cookie_hash'
->>>>>>> b0cf1e94
 
 module HTTParty
   
