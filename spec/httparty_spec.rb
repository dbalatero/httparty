--- conflicted
+++ resolved
@@ -182,13 +182,8 @@
     it 'should only print each format once with an exception' do
       lambda do 
         @klass.format :foobar
-<<<<<<< HEAD
-      end.should raise_error(HTTParty::UnsupportedFormat, "Must be one of: json, xml, html, yaml, plain")
-=======
       end.should raise_error(HTTParty::UnsupportedFormat, "Must be one of: html, json, plain, xml, yaml")
->>>>>>> b0cf1e94
-    end
-
+    end
   end
 
   describe "with explicit override of automatic redirect handling" do
